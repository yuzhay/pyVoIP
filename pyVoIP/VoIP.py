--- conflicted
+++ resolved
@@ -246,13 +246,9 @@
         message = self.sip.gen_answer(
             request, self.session_id, m, self.sendmode
         )
-<<<<<<< HEAD
-        self.sip.out.sendto(
-            message.encode("utf8"), self.request.headers["Via"][0]["address"]
-        )
-=======
-        self.sip.sendto(message)
->>>>>>> 6aea732a
+        self.sip.sendto(
+            message, self.request.headers["Via"][0]["address"]
+        )
         for i in request.body["m"]:
             for ii, client in zip(
                 range(len(request.body["c"])), self.RTPClients
@@ -267,13 +263,9 @@
         message = self.sip.gen_answer(
             self.request, self.session_id, m, self.sendmode
         )
-<<<<<<< HEAD
-        self.sip.out.sendto(
-            message.encode("utf8"), self.request.headers["Via"][0]["address"]
-        )
-=======
-        self.sip.sendto(message)
->>>>>>> 6aea732a
+        self.sip.sendto(
+            message, self.request.headers["Via"][0]["address"]
+        )
         self.state = CallState.ANSWERED
 
     def rtp_answered(self, request: SIP.SIPMessage) -> None:
@@ -381,13 +373,9 @@
         if self.state != CallState.RINGING:
             raise InvalidStateError("Call is not ringing")
         message = self.sip.gen_busy(self.request)
-<<<<<<< HEAD
-        self.sip.out.sendto(
-            message.encode("utf8"), self.request.headers["Via"][0]["address"]
-        )
-=======
-        self.sip.sendto(message)
->>>>>>> 6aea732a
+        self.sip.sendto(
+            message, self.request.headers["Via"][0]["address"]
+        )
         for x in self.RTPClients:
             x.stop()
         self.state = CallState.ENDED
@@ -452,12 +440,8 @@
         credentials_manager: CredentialsManager,
         bind_ip="0.0.0.0",
         bind_port=5060,
-<<<<<<< HEAD
         transport_mode=sock.TransportMode.UDP,
         call_callback: Optional[Callable[["VoIPCall"], None]] = None,
-=======
-        transport_mode=SIP.TransportMode.UDP,
->>>>>>> 6aea732a
         rtp_port_low=10000,
         rtp_port_high=20000,
         callClass: Type[VoIPCall] = None,
@@ -482,14 +466,9 @@
         self.server = server
         self.port = port
         self.bind_ip = bind_ip
-<<<<<<< HEAD
         self.user = user
         self.credentials_manager = credentials_manager
         self.call_callback = call_callback
-=======
-        self.username = username
-        self.password = password
->>>>>>> 6aea732a
         self._status = PhoneStatus.INACTIVE
         self.transport_mode = transport_mode
 
@@ -529,9 +508,6 @@
                 self._callback_RESP_NotFound(request)
             elif request.status == SIP.SIPStatus.SERVICE_UNAVAILABLE:
                 self._callback_RESP_Unavailable(request)
-<<<<<<< HEAD
-        return None  # mypy needs this for some reason.
-=======
             elif request.status == SIP.SIPStatus.RINGING:
                 self._callback_RESP_Ringing(request)
             elif request.status == SIP.SIPStatus.SESSION_PROGRESS:
@@ -540,7 +516,7 @@
                 self._callback_RESP_Busy(request)
             elif request.status == SIP.SIPStatus.REQUEST_TERMINATED:
                 self._callback_RESP_Terminated(request)
->>>>>>> 6aea732a
+        return None  # mypy needs this for some reason.
 
     def get_status(self) -> PhoneStatus:
         return self._status
@@ -561,13 +537,9 @@
             return  # Raise Error
         if self.callClass is None:
             message = self.sip.gen_busy(request)
-<<<<<<< HEAD
-            self.sip.out.sendto(
-                message.encode("utf8"), request.headers["Via"][0]["address"]
+            self.sip.sendto(
+                message, request.headers["Via"][0]["address"]
             )
-=======
-            self.sip.sendto(message)
->>>>>>> 6aea732a
         else:
             debug("New call!")
             sess_id = None
@@ -577,15 +549,10 @@
                     self.session_ids.append(proposed)
                     sess_id = proposed
             message = self.sip.gen_ringing(request)
-<<<<<<< HEAD
-            self.sip.out.sendto(
-                message.encode("utf8"), request.headers["Via"][0]["address"]
+            self.sip.sendto(
+                message, request.headers["Via"][0]["address"]
             )
-            self._create_Call(request, sess_id)
-=======
-            self.sip.sendto(message)
             call = self._create_Call(request, sess_id)
->>>>>>> 6aea732a
             try:
                 t = Timer(1, call.ringing, [request])
                 t.name = f"Phone Call: {call_id}"
@@ -594,14 +561,10 @@
                 self.threadLookup[t] = call_id
             except Exception:
                 message = self.sip.gen_busy(request)
-<<<<<<< HEAD
-                self.sip.out.sendto(
-                    message.encode("utf8"),
+                self.sip.sendto(
+                    message,
                     request.headers["Via"][0]["address"],
                 )
-=======
-                self.sip.sendto(message)
->>>>>>> 6aea732a
                 raise
 
     def _callback_MSG_Bye(self, request: SIP.SIPMessage) -> None:
@@ -634,16 +597,13 @@
             self.calls[call_id].answered(request)
             debug("Answered")
         ack = self.sip.gen_ack(request)
-<<<<<<< HEAD
-        self.sip.out.sendto(
-            ack.encode("utf8"),
+        self.sip.sendto(
+            ack,
             (
                 request.headers["Contact"]["host"],
                 request.headers["Contact"]["port"],
             ),
         )
-=======
-        self.sip.sendto(ack)
 
     def _callback_RESP_Ringing(self, request: SIP.SIPMessage) -> None:
         debug("Ringing received")
@@ -680,7 +640,6 @@
             self.calls[call_id].bye()
         ack = self.sip.gen_ack(request)
         self.sip.sendto(ack)
->>>>>>> 6aea732a
 
     def _callback_RESP_NotFound(self, request: SIP.SIPMessage) -> None:
         debug("Not Found recieved, invalid number called?")
@@ -749,13 +708,9 @@
         self._status = PhoneStatus.INACTIVE
 
     def call(
-<<<<<<< HEAD
         self,
         number: str,
         payload_types: Optional[List[RTP.PayloadType]] = None,
-=======
-        self, number: str, media: Dict[int, RTP.PayloadType] = None
->>>>>>> 6aea732a
     ) -> VoIPCall:
         port = self.request_port()
         if media is None:
@@ -763,7 +718,6 @@
         # must have
         media[101] = RTP.PayloadType.EVENT
         medias = {}
-<<<<<<< HEAD
         if not payload_types:
             payload_types = [RTP.PayloadType.PCMU, RTP.PayloadType.EVENT]
         medias[port] = {}
@@ -780,9 +734,6 @@
                 medias[port][dynamic_int] = pt
                 dynamic_int += 1
         debug(f"Making call with {medias=}")
-=======
-        medias[port] = media
->>>>>>> 6aea732a
         request, call_id, sess_id = self.sip.invite(
             number, medias, RTP.TransmitType.SENDRECV
         )
